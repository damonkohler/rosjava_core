/*
 * Copyright (C) 2011 Google Inc.
 * 
 * Licensed under the Apache License, Version 2.0 (the "License"); you may not
 * use this file except in compliance with the License. You may obtain a copy of
 * the License at
 * 
 * http://www.apache.org/licenses/LICENSE-2.0
 * 
 * Unless required by applicable law or agreed to in writing, software
 * distributed under the License is distributed on an "AS IS" BASIS, WITHOUT
 * WARRANTIES OR CONDITIONS OF ANY KIND, either express or implied. See the
 * License for the specific language governing permissions and limitations under
 * the License.
 */

package org.ros;

<<<<<<< HEAD
=======
import org.ros.message.Message;

>>>>>>> ec39a901
import java.util.concurrent.TimeUnit;

/**
 * Handles a subscription to a ROS topic.
 * 
 * @author ethan.rublee@gmail.com (Ethan Rublee)
 * 
 * @param <MessageType>
 */
public class Subscriber<MessageType> {

<<<<<<< HEAD
=======
  private final Class<MessageType> messageClass;

  /**
   * Fully namespace qualified name of the subscriber.
   */
>>>>>>> ec39a901
  private final String topicName;

  private final org.ros.internal.node.topic.Subscriber<MessageType> subscriber;

  private final MessageListener<MessageType> messageListener;

  protected Subscriber(String topicName, MessageListener<MessageType> messageListener,
      org.ros.internal.node.topic.Subscriber<MessageType> subscriber) {
    this.topicName = topicName;
    this.messageListener = messageListener;
    this.subscriber = subscriber;
  }

  /**
   * Cancels this subscription.
   */
  public void cancel() {
    subscriber.removeMessageListener(messageListener);
  }

  /**
   * Wait for the publisher to register with the master.
   * 
   * <p>
   * This call blocks.
   * 
   * @throws InterruptedException
   */
  public void awaitRegistration() throws InterruptedException {
    subscriber.awaitRegistration();
  }

  /**
   * Wait for the publisher to register with the master.
   * 
   * @param timeout
   *          How long to wait for registration.
   * @param unit
   *          The units for how long to wait.
   * @return True if the publisher registered with the master, false otherwise.
   * 
   * @throws InterruptedException
   */
  public boolean awaitRegistration(long timeout, TimeUnit unit) throws InterruptedException {
    return subscriber.awaitRegistration(timeout, unit);
  }

  /**
   * @return The name of the subscribed topic.
   */
  public String getTopicName() {
    return topicName;
  }

  /**
   * @return The {@link MessageListener} for this {@link Subscriber}.
   */
  public MessageListener<MessageType> getMessageListener() {
    return messageListener;
  }

}<|MERGE_RESOLUTION|>--- conflicted
+++ resolved
@@ -16,11 +16,8 @@
 
 package org.ros;
 
-<<<<<<< HEAD
-=======
 import org.ros.message.Message;
 
->>>>>>> ec39a901
 import java.util.concurrent.TimeUnit;
 
 /**
@@ -32,14 +29,9 @@
  */
 public class Subscriber<MessageType> {
 
-<<<<<<< HEAD
-=======
-  private final Class<MessageType> messageClass;
-
   /**
    * Fully namespace qualified name of the subscriber.
    */
->>>>>>> ec39a901
   private final String topicName;
 
   private final org.ros.internal.node.topic.Subscriber<MessageType> subscriber;

--- conflicted
+++ resolved
@@ -29,6 +29,7 @@
 import org.ros.message.MessageSerializer;
 import org.ros.node.topic.Publisher;
 import org.ros.node.topic.PublisherListener;
+import org.ros.node.topic.Subscriber;
 
 import java.util.List;
 import java.util.Map;
@@ -47,13 +48,10 @@
   private static final boolean DEBUG = false;
   private static final Log log = LogFactory.getLog(DefaultPublisher.class);
 
-<<<<<<< HEAD
+  /**
+   * Queue of all messages being published by this publisher.
+   */
   private final OutgoingMessageQueue<MessageType> outgoingMessageQueue;
-=======
-  /**
-   * Queue of all messages being published by this publisher.
-   */
-  private final OutgoingMessageQueue<MessageType> outgoingMessages;
 
   /**
    * All {@link PublisherListener} instances added to the publisher.
@@ -62,44 +60,26 @@
       new CopyOnWriteArrayList<PublisherListener>();
 
   /**
-   * Th {@link ExecutorService} to be used for all thread creation.
+   * The {@link ExecutorService} to be used for all thread creation.
    */
   private final ExecutorService executorService;
->>>>>>> 6b61c067
 
   public DefaultPublisher(TopicDefinition topicDefinition,
       MessageSerializer<MessageType> serializer, ExecutorService executorService) {
     super(topicDefinition);
-<<<<<<< HEAD
+    this.executorService = executorService;
     outgoingMessageQueue = new OutgoingMessageQueue<MessageType>(serializer, executorService);
-=======
-    this.executorService = executorService;
-
-    // TODO(khughes): Use the handed in ExecutorService in the
-    // OutgoingMessageQueue.
-    outgoingMessages = new OutgoingMessageQueue<MessageType>(serializer);
-    outgoingMessages.start();
->>>>>>> 6b61c067
   }
 
   @Override
   public void setLatchMode(boolean enabled) {
-<<<<<<< HEAD
     outgoingMessageQueue.setLatchMode(enabled);
-=======
-    outgoingMessages.setLatchMode(enabled);
->>>>>>> 6b61c067
   }
 
   @Override
   public void shutdown() {
-<<<<<<< HEAD
     outgoingMessageQueue.shutdown();
-=======
-    outgoingMessages.shutdown();
-
     signalShutdown();
->>>>>>> 6b61c067
   }
 
   public PublisherDefinition toPublisherIdentifier(SlaveIdentifier description) {
@@ -108,20 +88,12 @@
 
   @Override
   public boolean hasSubscribers() {
-<<<<<<< HEAD
     return outgoingMessageQueue.getNumberOfChannels() > 0;
-=======
-    return outgoingMessages.getNumberChannels() > 0;
->>>>>>> 6b61c067
   }
 
   @Override
   public int getNumberOfSubscribers() {
-<<<<<<< HEAD
     return outgoingMessageQueue.getNumberOfChannels();
-=======
-    return outgoingMessages.getNumberChannels();
->>>>>>> 6b61c067
   }
 
   // TODO(damonkohler): Recycle Message objects to avoid GC.
@@ -130,11 +102,7 @@
     if (DEBUG) {
       log.info("Publishing message: " + message);
     }
-<<<<<<< HEAD
     outgoingMessageQueue.put(message);
-=======
-    outgoingMessages.put(message);
->>>>>>> 6b61c067
   }
 
   /**
@@ -163,6 +131,7 @@
     return ConnectionHeader.encode(header);
   }
 
+
   /**
    * A remote {@link Subscriber} is being added to this publisher.
    * 
@@ -173,10 +142,7 @@
     if (DEBUG) {
       log.info("Adding channel: " + channel);
     }
-<<<<<<< HEAD
     outgoingMessageQueue.addChannel(channel);
-=======
-    outgoingMessages.addChannel(channel);
     signalRemoteConnection();
   }
 
@@ -242,7 +208,6 @@
         }
       }
     });
->>>>>>> 6b61c067
   }
 
   @Override

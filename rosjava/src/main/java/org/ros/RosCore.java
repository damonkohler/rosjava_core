--- conflicted
+++ resolved
@@ -18,11 +18,9 @@
 
 import org.ros.address.AdvertiseAddress;
 import org.ros.address.BindAddress;
-import org.ros.exception.RosRuntimeException;
 import org.ros.internal.node.server.MasterServer;
 
 import java.net.URI;
-import java.util.concurrent.CountDownLatch;
 import java.util.concurrent.TimeUnit;
 
 /**
@@ -56,12 +54,7 @@
     masterServer = new MasterServer(bindAddress, advertiseAddress);
   }
 
-<<<<<<< HEAD
-  @Override
-  public void main(NodeConfiguration unusedNodeConfiguration) throws Exception {
-=======
   public void start() {
->>>>>>> ad6191d3
     masterServer.start();
   }
 

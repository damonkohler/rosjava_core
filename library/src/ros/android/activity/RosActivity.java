--- conflicted
+++ resolved
@@ -17,19 +17,17 @@
 package ros.android.activity;
 
 import android.app.Activity;
-<<<<<<< HEAD
-=======
 import android.app.Dialog;
-import android.content.ActivityNotFoundException;
->>>>>>> aeb7c148
 import android.content.Intent;
 import android.net.wifi.WifiManager;
 import android.util.Log;
 import android.view.View;
 import android.widget.Button;
 import android.widget.Toast;
+
 import org.ros.Node;
 import org.ros.exceptions.RosInitException;
+
 import ros.android.util.MasterChooser;
 import ros.android.util.RobotDescription;
 
@@ -44,7 +42,7 @@
   private static final int WIFI_ENABLED_BUT_NOT_CONNECTED_DIALOG_ID = 9999998;
 
   public RosActivity() {
-    masterChooser = new MasterChooser(this);
+    masterChooser = new MasterChooser( this );
   }
 
   public Exception getErrorException() {
@@ -86,30 +84,18 @@
   }
 
   @Override
-  protected void onActivityResult(int requestCode, int resultCode, Intent result_intent) {
+  protected void onActivityResult( int requestCode, int resultCode, Intent result_intent ) {
     if (masterChooser.handleActivityResult(requestCode, resultCode, result_intent)) {
       // Save before checking validity in case someone wants to force
       // the next app to use the chooser.
       masterChooser.saveCurrentRobot();
       if (!masterChooser.hasRobot()) {
-        Toast.makeText(this, "Cannot run without a ROS master.", Toast.LENGTH_LONG).show();
+        Toast.makeText( this, "Cannot run without a ROS master.", Toast.LENGTH_LONG ).show();
         finish();
       }
     }
   }
 
-<<<<<<< HEAD
-  /**
-   * Read the current ROS master URI from external storage and set up the ROS
-   * node from the resulting node context. If the current master is not set or
-   * is invalid, launch the MasterChooserActivity to choose one or scan a new
-   * one.
-   */
-  @Override
-  protected void onResume() {
-    super.onResume();
-    if (node == null) {
-=======
   @Override
   protected Dialog onCreateDialog( int id ) {
     Dialog dialog;
@@ -163,10 +149,12 @@
     }
   }
 
-  /** Read the current ROS master URI from external storage and set up
-   * the ROS node from the resulting node context.  If the current
-   * master is not set or is invalid, launch the MasterChooserActivity
-   * to choose one or scan a new one. */
+  /**
+   * Read the current ROS master URI from external storage and set up the ROS
+   * node from the resulting node context. If the current master is not set or
+   * is invalid, launch the MasterChooserActivity to choose one or scan a new
+   * one.
+   */
   @Override
   protected void onResume() {
     super.onResume();
@@ -176,14 +164,13 @@
     warnIfWifiDown();
     Log.i("RosAndroid", "maybe doing warning dialog");
     if( node == null ) {
->>>>>>> aeb7c148
       masterChooser.loadCurrentRobot();
       if (masterChooser.hasRobot()) {
         Toast.makeText(this, "attaching to robot", Toast.LENGTH_SHORT).show();
         try {
           node = new Node("android", masterChooser.createContext());
         } catch (Exception e) {
-          Log.e("RosAndroid", "Exception while creating node: " + e.getMessage());
+          Log.e( "RosAndroid", "Exception while creating node: " + e.getMessage() );
           node = null;
           setErrorMessage("failed to create node" + e.getMessage());
           setErrorException(e);
@@ -193,7 +180,7 @@
         // we don't have a master yet.
         masterChooser.launchChooserActivity();
         // Launching the master chooser activity causes this activity
-        // to pause. this.onActivityResult() is called with the
+        // to pause.  this.onActivityResult() is called with the
         // result before onResume() is called again, so
         // masterChooser.hasRobot() should be true.
       }

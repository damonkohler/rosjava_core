<?xml version="1.0" encoding="UTF-8" standalone="no"?>
<project default="jar" name="rosjava_bootstrap">
  
  <property name="build" location="build" />
  <property name="dist" location="dist" />
  <property name="jar" location="${dist}/rosjava-bootstrap.jar" />

  <path id="classpath">
    <pathelement location="${build}" />
  </path>

  <target name="init">
    <mkdir dir="${build}" />
    <mkdir dir="${dist}" />
  </target>
    
  <target name="clean">
    <delete dir="${build}" />
    <delete dir="${dist}" />
  </target>

  <target name="compile" depends="init">
    <javac destdir="${build}">
      <classpath refid="classpath" />
      <src path="src" />
    </javac>
  </target>

  <target name="jar" depends="init, compile">
    <jar destfile="${jar}">
      <fileset dir="${build}" />
    </jar>
  </target>

<<<<<<< HEAD
=======
  <target name="test" />

>>>>>>> aaad4587
</project><|MERGE_RESOLUTION|>--- conflicted
+++ resolved
@@ -32,9 +32,6 @@
     </jar>
   </target>
 
-<<<<<<< HEAD
-=======
   <target name="test" />
 
->>>>>>> aaad4587
 </project>
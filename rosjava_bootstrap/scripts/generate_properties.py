#!/usr/bin/env python
# Software License Agreement (BSD License)
#
# Copyright (c) 2011, Willow Garage, Inc.
# All rights reserved.
#
# Redistribution and use in source and binary forms, with or without
# modification, are permitted provided that the following conditions
# are met:
#
#  * Redistributions of source code must retain the above copyright
#    notice, this list of conditions and the following disclaimer.
#  * Redistributions in binary form must reproduce the above
#    copyright notice, this list of conditions and the following
#    disclaimer in the documentation and/or other materials provided
#    with the distribution.
#  * Neither the name of Willow Garage, Inc. nor the names of its
#    contributors may be used to endorse or promote products derived
#    from this software without specific prior written permission.
#
# THIS SOFTWARE IS PROVIDED BY THE COPYRIGHT HOLDERS AND CONTRIBUTORS
# "AS IS" AND ANY EXPRESS OR IMPLIED WARRANTIES, INCLUDING, BUT NOT
# LIMITED TO, THE IMPLIED WARRANTIES OF MERCHANTABILITY AND FITNESS
# FOR A PARTICULAR PURPOSE ARE DISCLAIMED. IN NO EVENT SHALL THE
# COPYRIGHT OWNER OR CONTRIBUTORS BE LIABLE FOR ANY DIRECT, INDIRECT,
# INCIDENTAL, SPECIAL, EXEMPLARY, OR CONSEQUENTIAL DAMAGES (INCLUDING,
# BUT NOT LIMITED TO, PROCUREMENT OF SUBSTITUTE GOODS OR SERVICES;
# LOSS OF USE, DATA, OR PROFITS; OR BUSINESS INTERRUPTION) HOWEVER
# CAUSED AND ON ANY THEORY OF LIABILITY, WHETHER IN CONTRACT, STRICT
# LIABILITY, OR TORT (INCLUDING NEGLIGENCE OR OTHERWISE) ARISING IN
# ANY WAY OUT OF THE USE OF THIS SOFTWARE, EVEN IF ADVISED OF THE
# POSSIBILITY OF SUCH DAMAGE.

import os
import sys

import roslib.rosenv
import roslib.packages
import roslib.stacks

from generate_msg_depends import msg_jar_file_path, is_msg_pkg, is_srv_pkg

def usage():
    print "generate_properties.py <package-name>"
    sys.exit(os.EX_USAGE)
    
def resolve_pathelements(pathelements):
    # TODO: potentially recognize keys like ROS_HOME
    return [os.path.abspath(p) for p in pathelements]

def get_classpath(rospack, package, include_package=False):
    """
    @param include_package: include library entries of self on path
    """
    depends = rospack.depends([package])[package]
    if include_package:
        depends.append(package)
    pathelements = []
    tag = 'rosjava-pathelement'
        
    for pkg in depends:
        m = rospack.manifests[pkg]
        pkg_dir = roslib.packages.get_pkg_dir(pkg)
        for e in [x for x in m.exports if x.tag == tag]:
            try:
                # don't include this package's built resources
                if include_package and pkg == package and \
                       e.attrs.get('built', False):
                    continue
                else:
                    pathelements.append(os.path.join(pkg_dir, e.attrs['location']))
            except KeyError:
                print >> sys.stderr, "Invalid <%s> tag in package %s"%(tag, pkg)
        if is_msg_pkg(pkg) or is_srv_pkg(pkg):
            pathelements.append(msg_jar_file_path(pkg))
    return os.pathsep.join(resolve_pathelements(pathelements))

def get_eclipse_src_entries(package):
    """
    @return: list of source path locations.  Source paths will be
    returned in the relative specification used in the ros
    manifest.xml file.
    @rtype: [str]
    """
    rospack = roslib.packages.ROSPackages()
    depends = rospack.depends([package])[package]
    elements = []
    tag = 'rosjava-src'
        
    m = rospack.manifests[package]
    pkg_dir = roslib.packages.get_pkg_dir(package)
    for e in [x for x in m.exports if x.tag == tag]:
        try:
            #elements.append(os.path.join(pkg_dir, e.attrs['location']))
            # use relative location as Eclipse does not seem to like fully resolved
            elements.append(e.attrs['location'])
        except KeyError:
            print >> sys.stderr, "Invalid <%s> tag in package %s"%(tag, pkg)
    return elements

<<<<<<< HEAD
_stack_version_cache = {}
def get_stack_version_cached(s):
    if s in _stack_version_cache:
        return _stack_version_cache[s]
    else:
        _stack_version_cache[s] = val = roslib.stacks.get_stack_version(s)
        return val

def get_package_version(package):
    # could optimize stack_of() calculation by maintaining a cache
    s = roslib.stacks.stack_of(package)
    return get_stack_version_cached(s)
    
def generate_ros_properties(package):
    rospack = roslib.packages.ROSPackages()
    depends = rospack.depends([package])[package]

    props = {}
    props['ros.home'] = roslib.rosenv.get_ros_home()

    # add dir props for every package we depend on
    for p in depends:
        props['ros.pkg.%s.dir'%(p)] = roslib.packages.get_pkg_dir(p)
        props['ros.pkg.%s.version'%(p)] = get_package_version(p)
        
    props['ros.classpath'] = get_classpath(rospack, package).replace(':', '\:')
    # re-encode for ant <fileset includes="${ros.jarfileset}">
    props['ros.jarfileset'] = get_classpath(rospack, package).replace(':', ',')

    props['ros.test_results'] = os.path.join(roslib.rosenv.get_test_results_dir(), package)
    keys = props.keys()
    for k in sorted(keys):
        sys.stdout.write('%s=%s\n'%(k, props[k]))
=======
def is_android_package(package):
    rospack = roslib.packages.ROSPackages()
    depends = rospack.depends([package])[package]
    elements = []
    m = rospack.manifests[package]
    pkg_dir = roslib.packages.get_pkg_dir(package)
    return 'android' in [x.tag for x in m.exports]
>>>>>>> cdc85e37

def generate_properties_main(argv=None):
    if argv is None:
        argv = sys.argv
    use_eclipse = False
    if '--eclipse' in argv:
        use_eclipse = True
        argv = [a for a in argv if a != '--eclipse']
    if len(argv) != 2:
        usage()
    package = argv[1]
<<<<<<< HEAD
    if not use_eclipse:
        generate_ros_properties(package)
    else:
        rospack = roslib.packages.ROSPackages()
=======
    if use_eclipse:
>>>>>>> cdc85e37
        sys.stdout.write("""<?xml version="1.0" encoding="UTF-8"?>
<classpath>
""")
        # TODO(damonkohler): Move Eclipse .project file generation into this
        # script as well so that we can alter it for use with Android.
        if is_android_package(package):
            sys.stdout.write('\t<classpathentry kind="con" path="com.android.ide.eclipse.adt.ANDROID_FRAMEWORK"/>\n')
        for p in get_eclipse_src_entries(package):
            if p:
                sys.stdout.write('\t<classpathentry kind="src" path="%s"/>\n'%(p))
        sys.stdout.write("""\t<classpathentry kind="con" path="org.eclipse.jdt.launching.JRE_CONTAINER"/>
	<classpathentry kind="con" path="org.eclipse.jdt.junit.JUNIT_CONTAINER/4"/>
""")
        for p in get_classpath(rospack, package, include_package=True).split(':'):
            if p:
                sys.stdout.write('\t<classpathentry kind="lib" path="%s"/>\n'%(p))
        sys.stdout.write("""\t<classpathentry kind="output" path="build"/>
</classpath>
""")
    else:
        sys.stdout.write('ros.home=%s\n'%(roslib.rosenv.get_ros_home()))
        sys.stdout.write('ros.rosjava.dir=%s\n'%(roslib.packages.get_pkg_dir('rosjava')))
        sys.stdout.write('ros.classpath=%s\n'%(get_classpath(package).replace(':', '\:')))
        # re-encode for ant <fileset includes="${ros.jarfileset}">
        sys.stdout.write('ros.jarfileset=%s\n'%(get_classpath(package).replace(':', ',')))
        sys.stdout.write('ros.test_results=%s\n'%(os.path.join(roslib.rosenv.get_test_results_dir(), package)))

   
if __name__ == '__main__':
    generate_properties_main()<|MERGE_RESOLUTION|>--- conflicted
+++ resolved
@@ -98,7 +98,6 @@
             print >> sys.stderr, "Invalid <%s> tag in package %s"%(tag, pkg)
     return elements
 
-<<<<<<< HEAD
 _stack_version_cache = {}
 def get_stack_version_cached(s):
     if s in _stack_version_cache:
@@ -132,16 +131,12 @@
     keys = props.keys()
     for k in sorted(keys):
         sys.stdout.write('%s=%s\n'%(k, props[k]))
-=======
+
 def is_android_package(package):
     rospack = roslib.packages.ROSPackages()
-    depends = rospack.depends([package])[package]
-    elements = []
     m = rospack.manifests[package]
-    pkg_dir = roslib.packages.get_pkg_dir(package)
     return 'android' in [x.tag for x in m.exports]
->>>>>>> cdc85e37
-
+    
 def generate_properties_main(argv=None):
     if argv is None:
         argv = sys.argv
@@ -152,14 +147,8 @@
     if len(argv) != 2:
         usage()
     package = argv[1]
-<<<<<<< HEAD
-    if not use_eclipse:
-        generate_ros_properties(package)
-    else:
+    if use_eclipse:
         rospack = roslib.packages.ROSPackages()
-=======
-    if use_eclipse:
->>>>>>> cdc85e37
         sys.stdout.write("""<?xml version="1.0" encoding="UTF-8"?>
 <classpath>
 """)
@@ -176,17 +165,11 @@
         for p in get_classpath(rospack, package, include_package=True).split(':'):
             if p:
                 sys.stdout.write('\t<classpathentry kind="lib" path="%s"/>\n'%(p))
-        sys.stdout.write("""\t<classpathentry kind="output" path="build"/>
+        sys.stdout.write("""\t<classpath kind="output" path="build"/>
 </classpath>
 """)
     else:
-        sys.stdout.write('ros.home=%s\n'%(roslib.rosenv.get_ros_home()))
-        sys.stdout.write('ros.rosjava.dir=%s\n'%(roslib.packages.get_pkg_dir('rosjava')))
-        sys.stdout.write('ros.classpath=%s\n'%(get_classpath(package).replace(':', '\:')))
-        # re-encode for ant <fileset includes="${ros.jarfileset}">
-        sys.stdout.write('ros.jarfileset=%s\n'%(get_classpath(package).replace(':', ',')))
-        sys.stdout.write('ros.test_results=%s\n'%(os.path.join(roslib.rosenv.get_test_results_dir(), package)))
-
-   
+        generate_ros_properties(package)
+    
 if __name__ == '__main__':
     generate_properties_main()
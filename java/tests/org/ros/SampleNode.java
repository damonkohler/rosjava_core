/*
 * Copyright (C) 2011 Google Inc.
 * 
 * Licensed under the Apache License, Version 2.0 (the "License"); you may not
 * use this file except in compliance with the License. You may obtain a copy of
 * the License at
 * 
 * http://www.apache.org/licenses/LICENSE-2.0
 * 
 * Unless required by applicable law or agreed to in writing, software
 * distributed under the License is distributed on an "AS IS" BASIS, WITHOUT
 * WARRANTIES OR CONDITIONS OF ANY KIND, either express or implied. See the
 * License for the specific language governing permissions and limitations under
 * the License.
 */
package org.ros;

import org.ros.exceptions.RosInitException;
import org.ros.exceptions.RosNameException;
import org.ros.message.geometry.Point;
import org.ros.message.geometry.PoseStamped;
import org.ros.message.geometry.Quaternion;

public class SampleNode {

  public static void main(String[] argv) throws RosInitException, RosNameException {
    // Node node = new Node(argv, "sample_node"); this crashes when topic is
    // subscribed to
<<<<<<< HEAD
    Node node = new Node(argv, "sample_rosjava_node");
=======
    Node node = new Node("/rosjava/sample_node", Ros.getDefaultContext());
>>>>>>> 319469f1
    node.init();

    Publisher<PoseStamped> pub_pose = node.createPublisher("pose", PoseStamped.class);

    PoseStamped p = new PoseStamped();
    pub_pose.publish(p);

    Point origin;
    origin = new Point();
    origin.x = 0;
    origin.y = 0;
    origin.z = 0;
    int seq = 0;

    while (true) {
      float[] quaternion = new float[4];
      Quaternion orientation = new Quaternion();
      orientation.w = quaternion[0];
      orientation.x = quaternion[1];
      orientation.y = quaternion[2];
      orientation.z = quaternion[3];
      PoseStamped pose = new PoseStamped();
      pose.header.frame_id = "/map";
      pose.header.seq = seq++;
      pose.header.stamp = node.currentTime();
      pose.pose.position = origin;
      pose.pose.orientation = orientation;
      pub_pose.publish(pose);
    }

  }
}<|MERGE_RESOLUTION|>--- conflicted
+++ resolved
@@ -26,11 +26,8 @@
   public static void main(String[] argv) throws RosInitException, RosNameException {
     // Node node = new Node(argv, "sample_node"); this crashes when topic is
     // subscribed to
-<<<<<<< HEAD
-    Node node = new Node(argv, "sample_rosjava_node");
-=======
-    Node node = new Node("/rosjava/sample_node", Ros.getDefaultContext());
->>>>>>> 319469f1
+    // Node node = new Node(argv, "sample_rosjava_node");
+    Node node = new Node("sample_rosjava_node", Ros.getDefaultContext());
     node.init();
 
     Publisher<PoseStamped> pub_pose = node.createPublisher("pose", PoseStamped.class);

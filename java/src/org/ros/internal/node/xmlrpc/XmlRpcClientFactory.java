--- conflicted
+++ resolved
@@ -118,7 +118,7 @@
   public Object newInstance(ClassLoader pClassLoader, final Class<NodeType> pClass,
       final String pRemoteName, final int timeout) {
     return Proxy.newProxyInstance(pClassLoader, new Class[] { pClass }, new InvocationHandler() {
-      @SuppressWarnings({ "rawtypes", "unchecked" })
+      @SuppressWarnings({"rawtypes", "unchecked"})
       @Override
       public Object invoke(Object pProxy, Method pMethod, Object[] pArgs) throws Throwable {
         if (isObjectMethodLocal() && pMethod.getDeclaringClass().equals(Object.class)) {
@@ -140,13 +140,8 @@
           throw new XmlRpcTimeoutException(0, "timeout");
         } catch (XmlRpcException e) {
           Throwable t = e.linkedException;
-<<<<<<< HEAD
           if (t == null) { 
             throw new RuntimeException(t);
-=======
-          if (t == null) {
-            throw new RuntimeException(e);
->>>>>>> ee361812
           }
           if (t instanceof RuntimeException) {
             throw t;

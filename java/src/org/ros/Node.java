--- conflicted
+++ resolved
@@ -17,15 +17,10 @@
 
 import com.google.common.base.Preconditions;
 
-import org.ros.internal.namespace.RosName;
-
 import org.apache.xmlrpc.XmlRpcException;
 import org.ros.exceptions.RosInitException;
 import org.ros.exceptions.RosNameException;
-<<<<<<< HEAD
-=======
-import org.ros.internal.node.ConnectionJobQueue;
->>>>>>> bf43f0c3
+import org.ros.internal.namespace.RosName;
 import org.ros.internal.node.RemoteException;
 import org.ros.internal.node.client.MasterClient;
 import org.ros.internal.node.server.SlaveIdentifier;
@@ -36,8 +31,8 @@
 import org.ros.logging.RosLog;
 import org.ros.message.Message;
 import org.ros.message.Time;
+import org.ros.namespace.NameResolver;
 import org.ros.namespace.Namespace;
-import org.ros.namespace.NameResolver;
 
 import java.io.IOException;
 import java.net.InetSocketAddress;
@@ -75,7 +70,6 @@
   private RosLog log;
   private boolean initialized;
   private Executor executor;
-
   private String masterUri;
 
   /**
@@ -107,12 +101,8 @@
       Preconditions.checkNotNull(masterClient);
       Preconditions.checkNotNull(slaveServer);
       Publisher<MessageType> pub = new Publisher<MessageType>(resolveName(topic_name), clazz);
-<<<<<<< HEAD
       // TODO(damonkohler): Allow passing in an address to bind to?
       pub.start(new InetSocketAddress(0));
-=======
-      pub.start(hostName);
->>>>>>> bf43f0c3
       slaveServer.addPublisher(pub.publisher);
       return pub;
     } catch (IOException e) {
@@ -192,7 +182,6 @@
    * @throws RosInitException
    */
   public void init() throws RosInitException {
-
     try {
       init(Ros.getMasterUri().toString(), Ros.getHostName());
     } catch (URISyntaxException e) {
@@ -232,6 +221,7 @@
             "Successfully initiallized " + nodeName.toString() + " with:\n\tmaster @ "
                 + masterClient.getRemoteUri().toString() + "\n\tListening on port: "
                 + slaveServer.getUri().toString());
+
         slaveIdentifier = slaveServer.toSlaveIdentifier();
       } catch (MalformedURLException e) {
         throw new RosInitException("invalid ROS slave URI");

/*
 * Copyright (C) 2011 Google Inc.
 * 
 * Licensed under the Apache License, Version 2.0 (the "License"); you may not
 * use this file except in compliance with the License. You may obtain a copy of
 * the License at
 * 
 * http://www.apache.org/licenses/LICENSE-2.0
 * 
 * Unless required by applicable law or agreed to in writing, software
 * distributed under the License is distributed on an "AS IS" BASIS, WITHOUT
 * WARRANTIES OR CONDITIONS OF ANY KIND, either express or implied. See the
 * License for the specific language governing permissions and limitations under
 * the License.
 */
package org.ros;

import com.google.common.base.Preconditions;

import org.apache.xmlrpc.XmlRpcException;
import org.ros.exceptions.RosInitException;
import org.ros.exceptions.RosNameException;
import org.ros.internal.node.RemoteException;
import org.ros.internal.node.ConnectionJobQueue;
import org.ros.internal.node.client.MasterClient;
import org.ros.internal.node.server.SlaveIdentifier;
import org.ros.internal.node.server.SlaveServer;
import org.ros.internal.topic.MessageDefinition;
import org.ros.internal.topic.PubSubFactory;
import org.ros.internal.topic.TopicDefinition;
import org.ros.logging.RosLog;
import org.ros.message.Message;
import org.ros.message.Time;
import org.ros.namespace.RosName;
import org.ros.namespace.RosNamespace;

import java.io.IOException;
<<<<<<< HEAD
import java.net.MalformedURLException;
=======
import java.net.URI;
>>>>>>> 319469f1
import java.net.URISyntaxException;

/**
 * @author ethan.rublee@gmail.com (Ethan Rublee)
 */
public class Node implements RosNamespace {
  /**
   * The node's context for name resolution and possibly other global
   * configuration issues (rosparam)
   */
  private final RosContext context;
  /** The node's namespace name. */
  private final RosName rosName;
  private String hostName;
  /** Port on which the slave server will be initialized on. */
  private final int port;
  /** The master client, used for communicating with an existing master. */
  private MasterClient masterClient;
  /** ... */
  private SlaveServer slaveServer;
  /** Factory for generating internal Publisher and Subscriber instances. */
  private PubSubFactory pubSubFactory;

  /**
   * The log of this node. This log has the node's name inserted in each
   * message, along with ROS standard logging conventions.
   */
  private RosLog log;
<<<<<<< HEAD
  private boolean initialized;
  private ConnectionJobQueue jobQueue;
=======
  private String masterUri;
>>>>>>> 319469f1

  /**
   * @param name
<<<<<<< HEAD
   *          Name of the node.
=======
>>>>>>> 319469f1
   * @throws RosNameException
   * @throws RosInitException
   */
<<<<<<< HEAD
  public Node(String argv[], String name) throws RosNameException, RosInitException {
    initialized = false;
    // TODO(kwc): per roscpp/rospy, name should actually be a 'base name', i.e.
    // it cannot contain any namespace information whatsoever. This restriction
    // ensures consistency of remapping logic.
    RosName tname = new RosName(name);
    if (!tname.isGlobal()) {
      rosName = new RosName("/" + name); // FIXME Resolve node name from
                                         // args remappings or pushdown,
                                         // what have you.
    } else {
      rosName = tname;
    }
=======
  public Node(String name) throws RosNameException {
    this(name, Ros.getDefaultContext());
  }
>>>>>>> 319469f1

  /**
   * @param name
   * @param context
   * @throws RosNameException
   */
  public Node(String name, RosContext context) throws RosNameException {
    Preconditions.checkNotNull(context);
    Preconditions.checkNotNull(name);
    this.context = context;
    rosName = new RosName(this.context.getResolver().resolveName(name));
    port = 0; // default port
    masterClient = null;
    slaveServer = null;
    log = new RosLog(rosName.toString());
  }

  @Override
  public <MessageType extends Message> Publisher<MessageType> createPublisher(String topic_name,
      Class<MessageType> clazz) throws RosInitException, RosNameException {
    if (!initialized) {
      // kwc: this is not a permanent constraint. In the future, with more state
      // tracking, it is possible to allow Publisher handles to be created
      // before node.init().
      throw new RosInitException("Please call node.init()");
    }
    try {
      Preconditions.checkNotNull(masterClient);
      Preconditions.checkNotNull(slaveServer);
      Publisher<MessageType> pub = new Publisher<MessageType>(resolveName(topic_name), clazz);
      pub.start(hostName);
      slaveServer.addPublisher(pub.publisher);
      return pub;
    } catch (IOException e) {
      throw new RosInitException(e);
    } catch (InstantiationException e) {
      throw new RosInitException(e);
    } catch (IllegalAccessException e) {
      throw new RosInitException(e);
    } catch (URISyntaxException e) {
      throw new RosInitException(e);
    } catch (RemoteException e) {
      throw new RosInitException(e);
    }
  }

  @Override
  public <MessageType extends Message> Subscriber<MessageType> createSubscriber(String topicName,
      final MessageListener<MessageType> callback, Class<MessageType> messageClass)
      throws RosInitException, RosNameException {

    if (!initialized) {
      // kwc: this is not a permanent constraint. In the future, with more state
      // tracking, it is possible to allow Publisher handles to be created
      // before node.init().
      throw new RosInitException("Please call node.init()");
    }

    try {
      Message m = messageClass.newInstance();
      String resolvedTopicName = resolveName(topicName);
      TopicDefinition topicDefinition = new TopicDefinition(resolvedTopicName,
          MessageDefinition.createFromMessage(m));

      org.ros.internal.topic.Subscriber<MessageType> subscriberImpl = pubSubFactory
          .createSubscriber(slaveServer, topicDefinition, messageClass);

      // Add the callback to the impl.
      subscriberImpl.addMessageListener(callback);
      // Create the user-facing Subscriber handle. This is little more than a
      // lightweight wrapper around the internal implementation so that we can
      // track callback references.
      Subscriber<MessageType> subscriber = new Subscriber<MessageType>(resolvedTopicName, callback,
          messageClass, subscriberImpl);
      return subscriber;

    } catch (IOException e) {
      throw new RosInitException(e);
    } catch (URISyntaxException e) {
      throw new RosInitException(e);
    } catch (RemoteException e) {
      throw new RosInitException(e);
    } catch (InstantiationException e) {
      throw new RosInitException(e);
    } catch (IllegalAccessException e) {
      throw new RosInitException(e);
    }

  }

  /**
   * @return The current time of the system, using rostime.
   */
  public Time currentTime() {
    // TODO: need to add in rostime (/Clock) implementation for simulated time
    // in the event that wallclock is not being used
    return Time.fromMillis(System.currentTimeMillis());
  }

  @Override
  public String getName() {
    return rosName.toString();
  }

  /**
   * This starts up a connection with the master and gets the juices flowing
   * 
   * @throws RosInitException
   */
  public void init() throws RosInitException {

    try {
<<<<<<< HEAD
      // Create handle to master.
      try {
        masterClient = new MasterClient(Ros.getMasterUri());
      } catch (MalformedURLException e) {
        // TODO(kwc) remove chance of URI exceptions using RosContext-based
        // constructor instead
        throw new RosInitException("invalid ROS master URI");
      } catch (URISyntaxException e) {
        throw new RosInitException("invalid ROS master URI");
      }
      // Start up XML-RPC Slave server.
      SlaveIdentifier slaveIdentifier;
      try {
        slaveServer = new SlaveServer(rosName.toString(), masterClient, Ros.getHostName(), port);
        slaveServer.start();
        log().debug(
            "Successfully initiallized " + rosName.toString() + " with:\n\tmaster @"
                + masterClient.getRemoteUri().toString() + "\n\tListening on port: "
                + slaveServer.getUri().toString());

        slaveIdentifier = slaveServer.toSlaveIdentifier();
      } catch (MalformedURLException e) {
        throw new RosInitException("invalid ROS slave URI");
      } catch (URISyntaxException e) {
        throw new RosInitException("invalid ROS slave URI");
      }

      // Create factory and job queue for generating publisher/subscriber impls.
      jobQueue = new ConnectionJobQueue();
      pubSubFactory = new PubSubFactory(slaveIdentifier, jobQueue);

      initialized = true;
=======
      init(Ros.getMasterUri().toString(), Ros.getHostName());
    } catch (URISyntaxException e) {
      throw new RosInitException(e);
    }
  }

  /**
   * @param masterUri
   *          The uri of the rosmaster, typically "http://localhost:11311", or
   *          "http://remotehost.com:11311"
   * @param hostName
   *          the host
   * @throws RosInitException
   */
  public void init(String masterUri, String hostName) throws RosInitException {
    try {
      this.hostName = hostName;
      this.masterUri = masterUri;
      masterClient = new MasterClient(new URI(this.masterUri));
      slaveServer = new SlaveServer(rosName.toString(), masterClient, this.hostName, port);
      slaveServer.start();
      log().debug(
          "Successfully initiallized " + rosName.toString() + " with:\n\tmaster @ "
              + masterClient.getRemoteUri().toString() + "\n\tListening on port: "
              + slaveServer.getUri().toString());
>>>>>>> 319469f1
    } catch (IOException e) {
      throw new RosInitException(e);
    } catch (XmlRpcException e) {
      throw new RosInitException(e);
    }
  }

  /**
   * @return This is this nodes logger, and may be used to pump messages to
   *         rosout.
   */
  public RosLog log() {
    return log;
  }

  @Override
  public String resolveName(String name) throws RosNameException {
    String r = context.getResolver().resolveName(getName(), name);
    log.debug("Resolved name " + name + " as " + r);
    return r;
  }
  
  public void shutdown() {
    //todo unregister all publishers, subscribers, etc.
    slaveServer.shutdown();
  }

}<|MERGE_RESOLUTION|>--- conflicted
+++ resolved
@@ -20,8 +20,8 @@
 import org.apache.xmlrpc.XmlRpcException;
 import org.ros.exceptions.RosInitException;
 import org.ros.exceptions.RosNameException;
+import org.ros.internal.node.ConnectionJobQueue;
 import org.ros.internal.node.RemoteException;
-import org.ros.internal.node.ConnectionJobQueue;
 import org.ros.internal.node.client.MasterClient;
 import org.ros.internal.node.server.SlaveIdentifier;
 import org.ros.internal.node.server.SlaveServer;
@@ -33,13 +33,11 @@
 import org.ros.message.Time;
 import org.ros.namespace.RosName;
 import org.ros.namespace.RosNamespace;
+import org.ros.namespace.RosResolver;
 
 import java.io.IOException;
-<<<<<<< HEAD
 import java.net.MalformedURLException;
-=======
 import java.net.URI;
->>>>>>> 319469f1
 import java.net.URISyntaxException;
 
 /**
@@ -68,41 +66,38 @@
    * message, along with ROS standard logging conventions.
    */
   private RosLog log;
-<<<<<<< HEAD
   private boolean initialized;
   private ConnectionJobQueue jobQueue;
-=======
+
   private String masterUri;
->>>>>>> 319469f1
-
-  /**
+
+  /**
+   * Create a node, using the command line args which will be mined for ros
+   * specific tags.
+   * 
+   * @param argv
+   *          arg parsing
    * @param name
-<<<<<<< HEAD
    *          Name of the node.
-=======
->>>>>>> 319469f1
    * @throws RosNameException
    * @throws RosInitException
-   */
-<<<<<<< HEAD
+   * #@deprecated #TODO(rublee) are we deprecating this method of node construction?
+   */
   public Node(String argv[], String name) throws RosNameException, RosInitException {
-    initialized = false;
+    this.context = new RosContext();
+    //this does the arg parsing, remapping.
+    this.context.init(argv);
     // TODO(kwc): per roscpp/rospy, name should actually be a 'base name', i.e.
     // it cannot contain any namespace information whatsoever. This restriction
     // ensures consistency of remapping logic.
-    RosName tname = new RosName(name);
-    if (!tname.isGlobal()) {
-      rosName = new RosName("/" + name); // FIXME Resolve node name from
-                                         // args remappings or pushdown,
-                                         // what have you.
-    } else {
-      rosName = tname;
-    }
-=======
-  public Node(String name) throws RosNameException {
-    this(name, Ros.getDefaultContext());
-  }
->>>>>>> 319469f1
+    rosName = new RosName(this.context.getResolver().resolveName(name));
+    initialized = false;
+
+    port = 0; // default port
+    masterClient = null;
+    slaveServer = null;
+    log = new RosLog(rosName.toString());
+  }
 
   /**
    * @param name
@@ -208,17 +203,35 @@
   }
 
   /**
-   * This starts up a connection with the master and gets the juices flowing
+   * This starts up a connection with the master and gets the juices flowing.
    * 
    * @throws RosInitException
    */
   public void init() throws RosInitException {
 
     try {
-<<<<<<< HEAD
+      init(Ros.getMasterUri().toString(), Ros.getHostName());
+    } catch (URISyntaxException e) {
+      throw new RosInitException(e);
+    }
+  }
+
+  /**
+   * @param masterUri
+   *          The uri of the rosmaster, typically "http://localhost:11311", or
+   *          "http://remotehost.com:11311"
+   * @param hostName
+   *          The host of this node.
+   * @throws RosInitException
+   */
+  public void init(String masterUri, String hostName) throws RosInitException {
+    try {
+      this.hostName = hostName;
+      this.masterUri = masterUri;
+
       // Create handle to master.
       try {
-        masterClient = new MasterClient(Ros.getMasterUri());
+        masterClient = new MasterClient(new URI(this.masterUri));
       } catch (MalformedURLException e) {
         // TODO(kwc) remove chance of URI exceptions using RosContext-based
         // constructor instead
@@ -229,13 +242,12 @@
       // Start up XML-RPC Slave server.
       SlaveIdentifier slaveIdentifier;
       try {
-        slaveServer = new SlaveServer(rosName.toString(), masterClient, Ros.getHostName(), port);
+        slaveServer = new SlaveServer(rosName.toString(), masterClient, this.hostName, port);
         slaveServer.start();
         log().debug(
-            "Successfully initiallized " + rosName.toString() + " with:\n\tmaster @"
+            "Successfully initiallized " + rosName.toString() + " with:\n\tmaster @ "
                 + masterClient.getRemoteUri().toString() + "\n\tListening on port: "
                 + slaveServer.getUri().toString());
-
         slaveIdentifier = slaveServer.toSlaveIdentifier();
       } catch (MalformedURLException e) {
         throw new RosInitException("invalid ROS slave URI");
@@ -248,33 +260,6 @@
       pubSubFactory = new PubSubFactory(slaveIdentifier, jobQueue);
 
       initialized = true;
-=======
-      init(Ros.getMasterUri().toString(), Ros.getHostName());
-    } catch (URISyntaxException e) {
-      throw new RosInitException(e);
-    }
-  }
-
-  /**
-   * @param masterUri
-   *          The uri of the rosmaster, typically "http://localhost:11311", or
-   *          "http://remotehost.com:11311"
-   * @param hostName
-   *          the host
-   * @throws RosInitException
-   */
-  public void init(String masterUri, String hostName) throws RosInitException {
-    try {
-      this.hostName = hostName;
-      this.masterUri = masterUri;
-      masterClient = new MasterClient(new URI(this.masterUri));
-      slaveServer = new SlaveServer(rosName.toString(), masterClient, this.hostName, port);
-      slaveServer.start();
-      log().debug(
-          "Successfully initiallized " + rosName.toString() + " with:\n\tmaster @ "
-              + masterClient.getRemoteUri().toString() + "\n\tListening on port: "
-              + slaveServer.getUri().toString());
->>>>>>> 319469f1
     } catch (IOException e) {
       throw new RosInitException(e);
     } catch (XmlRpcException e) {
@@ -292,13 +277,14 @@
 
   @Override
   public String resolveName(String name) throws RosNameException {
-    String r = context.getResolver().resolveName(getName(), name);
+    RosResolver resolver = context.getResolver();
+    String r = resolver.resolveName(getName(), name);
     log.debug("Resolved name " + name + " as " + r);
     return r;
   }
-  
+
   public void shutdown() {
-    //todo unregister all publishers, subscribers, etc.
+    // todo unregister all publishers, subscribers, etc.
     slaveServer.shutdown();
   }
 
